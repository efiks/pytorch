--- conflicted
+++ resolved
@@ -98,33 +98,31 @@
         self.assertEqual(self_worker_id.name, 'worker{}'.format(self.rank))
         self.assertEqual(peer_worker_id.name, 'worker{}'.format(peer_rank))
 
-<<<<<<< HEAD
+        with self.assertRaisesRegex(RuntimeError, "Unknown destination worker"):
+            unknown_worker_id = dist.get_worker_id("WorkerUnknown")
+
+    @_wrap_with_rpc
+    def test_self_add(self):
+        self_worker_id = dist.get_worker_id()
+        self_worker_name = 'worker{}'.format(self.rank)
+
+        with self.assertRaisesRegex(
+            RuntimeError, "does not support making RPC calls to self"
+        ):
+            dist.rpc(self_worker_id, torch.add, args=(torch.ones(2, 2), 1))
+
+        with self.assertRaisesRegex(
+            RuntimeError, "does not support making RPC calls to self"
+        ):
+            dist.rpc(self_worker_name, torch.add, args=(torch.ones(2, 2), 1))
+
     def test_duplicated_names(self):
         store = dist.FileStore(self.file.name, self.world_size)
         dist.init_process_group(backend='gloo', rank=self.rank,
                                 world_size=self.world_size, store=store)
         with self.assertRaisesRegex(RuntimeError, "is not unique"):
-            dist.init_rpc('duplicated_name')
+            dist.init_model_parallel('duplicated_name')
         dist.join_rpc()
-=======
-        with self.assertRaisesRegex(RuntimeError, "Unknown destination worker"):
-            unknown_worker_id = dist.get_worker_id("WorkerUnknown")
-
-    @_wrap_with_rpc
-    def test_self_add(self):
-        self_worker_id = dist.get_worker_id()
-        self_worker_name = 'worker{}'.format(self.rank)
-
-        with self.assertRaisesRegex(
-            RuntimeError, "does not support making RPC calls to self"
-        ):
-            dist.rpc(self_worker_id, torch.add, args=(torch.ones(2, 2), 1))
-
-        with self.assertRaisesRegex(
-            RuntimeError, "does not support making RPC calls to self"
-        ):
-            dist.rpc(self_worker_name, torch.add, args=(torch.ones(2, 2), 1))
->>>>>>> e3bf6ef7
 
     @_wrap_with_rpc
     def test_add(self):
