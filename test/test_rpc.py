--- conflicted
+++ resolved
@@ -4,13 +4,6 @@
 import functools
 import sys
 import unittest
-<<<<<<< HEAD
-from unittest import mock
-
-import torch
-import torch.distributed as dist
-import torch.distributed.rpc_backend_registry as rpc_backend_registry
-=======
 from os import getenv
 
 import torch
@@ -18,27 +11,20 @@
 from common_distributed import MultiProcessTestCase
 from common_utils import load_tests, run_tests
 from torch.distributed.rpc import RpcBackend
-
->>>>>>> 5e7549c3
+import torch.distributed.rpc_backend_registry as rpc_backend_registry
+
 
 if not dist.is_available():
     print("c10d not available, skipping tests")
     sys.exit(0)
 
-<<<<<<< HEAD
-from torch.distributed.rpc_api import RpcBackend
-from common_distributed import MultiProcessTestCase
-from common_utils import load_tests, run_tests
-from os import getenv
-=======
->>>>>>> 5e7549c3
 
 BACKEND = getenv("RPC_BACKEND", RpcBackend.PROCESS_GROUP)
 RPC_INIT_URL = getenv("RPC_INIT_URL", "")
 
 
 def stub_init_rpc_backend_handler(self_rank, self_name, init_method):
-    return mock.Mock()
+    return mock.Mock()  # RpcAgent.
 
 
 # it is used to test python user defined function over rpc
@@ -93,18 +79,12 @@
 load_tests = load_tests
 
 
-<<<<<<< HEAD
 def _wrap_with_rpc(test_method):
     '''
-=======
-def _wrap_with_rpc(func):
-    """
->>>>>>> 5e7549c3
         We use this decorator for setting up and tearing down state since
         MultiProcessTestCase runs each `test*` method in a separate process and
         each process just runs the `test*` method without actually calling
         'setUp' and 'tearDown' methods of unittest.
-<<<<<<< HEAD
     '''
     @functools.wraps(test_method)
     def wrapper(self, *arg, **kwargs):
@@ -116,22 +96,6 @@
                                  self_rank=self.rank,
                                  init_method=RPC_INIT_URL)
         test_method(self, *arg, **kwargs)
-=======
-    """
-
-    def wrapper(self):
-        store = dist.FileStore(self.file.name, self.world_size)
-        dist.init_process_group(
-            backend="gloo", rank=self.rank, world_size=self.world_size, store=store
-        )
-        dist.init_model_parallel(
-            self_name="worker%d" % self.rank,
-            backend=BACKEND,
-            self_rank=self.rank,
-            init_method=RPC_INIT_URL,
-        )
-        func(self)
->>>>>>> 5e7549c3
         dist.join_rpc()
 
     return wrapper
