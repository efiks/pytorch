#include <gtest/gtest.h>

#include <torch/torch.h>

#include <test/cpp/api/support.h>

namespace F = torch::nn::functional;

using namespace torch::nn;

struct FunctionalTest : torch::test::SeedingFixture {};

TEST_F(FunctionalTest, MaxPool1d) {
  auto x = torch::ones({1, 1, 5});
  auto y = F::max_pool1d(x, MaxPool1dOptions(3).stride(2));

  ASSERT_EQ(y.ndimension(), 3);
  ASSERT_TRUE(torch::allclose(y, torch::ones({1, 1, 2})));
  ASSERT_EQ(y.sizes(), torch::IntArrayRef({1, 1, 2}));
}

TEST_F(FunctionalTest, MaxPool2d) {
  auto x = torch::ones({2, 5, 5});
  auto y = F::max_pool2d(x, MaxPool2dOptions(3).stride(2));

  ASSERT_EQ(y.ndimension(), 3);
  ASSERT_TRUE(torch::allclose(y, torch::ones({2, 2, 2})));
  ASSERT_EQ(y.sizes(), torch::IntArrayRef({2, 2, 2}));
}

TEST_F(FunctionalTest, MaxPool3d) {
  auto x = torch::ones({2, 5, 5, 5});
  auto y = F::max_pool3d(x, MaxPool3dOptions(3).stride(2));

  ASSERT_EQ(y.ndimension(), 4);
  ASSERT_TRUE(torch::allclose(y, torch::ones({2, 2, 2, 2})));
  ASSERT_EQ(y.sizes(), torch::IntArrayRef({2, 2, 2, 2}));
}

TEST_F(FunctionalTest, AvgPool1d) {
  auto x = torch::ones({1, 1, 5});
  auto y = F::avg_pool1d(x, AvgPool1dOptions(3).stride(2));

  ASSERT_EQ(y.ndimension(), 3);
  ASSERT_TRUE(torch::allclose(y, torch::ones({1, 1, 2})));
  ASSERT_EQ(y.sizes(), torch::IntArrayRef({1, 1, 2}));
}

TEST_F(FunctionalTest, AvgPool2d) {
  auto x = torch::ones({2, 5, 5});
  auto y = F::avg_pool2d(x, AvgPool2dOptions(3).stride(2));

  ASSERT_EQ(y.ndimension(), 3);
  ASSERT_TRUE(torch::allclose(y, torch::ones({2, 2, 2})));
  ASSERT_EQ(y.sizes(), torch::IntArrayRef({2, 2, 2}));
}

TEST_F(FunctionalTest, AvgPool3d) {
  auto x = torch::ones({2, 5, 5, 5});
  auto y = F::avg_pool3d(x, AvgPool3dOptions(3).stride(2));

  ASSERT_EQ(y.ndimension(), 4);
  ASSERT_TRUE(torch::allclose(y, torch::ones({2, 2, 2, 2})));
  ASSERT_EQ(y.sizes(), torch::IntArrayRef({2, 2, 2, 2}));
}

TEST_F(FunctionalTest, CosineSimilarity) {
  auto input1 = torch::tensor({{1, 2, 3}, {4, 5, 6}}, torch::kFloat);
  auto input2 = torch::tensor({{1, 8, 3}, {2, 1, 6}}, torch::kFloat);
  auto output =
      F::cosine_similarity(input1, input2, CosineSimilarityOptions().dim(1));
  auto expected = torch::tensor({0.8078, 0.8721}, torch::kFloat);
  ASSERT_TRUE(output.allclose(expected, 1e-04));
}

TEST_F(FunctionalTest, PairwiseDistance) {
  auto input1 = torch::tensor({{1, 2, 3}, {4, 5, 6}}, torch::kFloat);
  auto input2 = torch::tensor({{1, 8, 3}, {2, 1, 6}}, torch::kFloat);
  auto output =
      F::pairwise_distance(input1, input2, PairwiseDistanceOptions(1));
  auto expected = torch::tensor({6, 6}, torch::kFloat);
  ASSERT_TRUE(output.allclose(expected));
}

TEST_F(FunctionalTest, PDist) {
  {
    auto input = torch::tensor({{-1.0, -5.0, -1.0}, {2.0, 4.0, 6.0}});
    auto output = F::pdist(input);
    auto expected = torch::tensor({11.7898});
    ASSERT_TRUE(output.allclose(expected));
  }
  {
    auto input = torch::tensor({{1.0, -1.0}, {1.0, 3.0}, {3.0, 3.0}});
    auto output = F::pdist(input, 1.5);
    auto expected = torch::tensor({4.0, 4.8945, 2.0});
    ASSERT_TRUE(output.allclose(expected));
  }
}

TEST_F(FunctionalTest, AdaptiveMaxPool1d) {
  auto x = torch::ones({1, 1, 5});
  auto y = F::adaptive_max_pool1d(x, AdaptiveMaxPool1dOptions(3));

  ASSERT_EQ(y.ndimension(), 3);
  ASSERT_TRUE(torch::allclose(y, torch::ones({1, 1, 3})));
  ASSERT_EQ(y.sizes(), torch::IntArrayRef({1, 1, 3}));
}

TEST_F(FunctionalTest, AdaptiveMaxPool2d) {
  auto x = torch::ones({2, 5, 5});
  auto y = F::adaptive_max_pool2d(x, AdaptiveMaxPool2dOptions(3));

  ASSERT_EQ(y.ndimension(), 3);
  ASSERT_TRUE(torch::allclose(y, torch::ones({2, 3, 3})));
  ASSERT_EQ(y.sizes(), torch::IntArrayRef({2, 3, 3}));
}

TEST_F(FunctionalTest, AdaptiveMaxPool3d) {
  auto x = torch::ones({2, 5, 5, 5});
  auto y = F::adaptive_max_pool3d(x, AdaptiveMaxPool3dOptions(3));

  ASSERT_EQ(y.ndimension(), 4);
  ASSERT_TRUE(torch::allclose(y, torch::ones({2, 3, 3, 3})));
  ASSERT_EQ(y.sizes(), torch::IntArrayRef({2, 3, 3, 3}));
}

TEST_F(FunctionalTest, AdaptiveAvgPool1d) {
  auto x = torch::ones({1, 1, 5});
  auto y = F::adaptive_avg_pool1d(x, AdaptiveAvgPool1dOptions(3));

  ASSERT_EQ(y.ndimension(), 3);
  ASSERT_TRUE(torch::allclose(y, torch::ones({1, 1, 3})));
  ASSERT_EQ(y.sizes(), torch::IntArrayRef({1, 1, 3}));
}

TEST_F(FunctionalTest, AdaptiveAvgPool2d) {
  auto x = torch::ones({2, 5, 5});
  auto y = F::adaptive_avg_pool2d(x, AdaptiveAvgPool2dOptions(3));

  ASSERT_EQ(y.ndimension(), 3);
  ASSERT_TRUE(torch::allclose(y, torch::ones({2, 3, 3})));
  ASSERT_EQ(y.sizes(), torch::IntArrayRef({2, 3, 3}));
}

TEST_F(FunctionalTest, AdaptiveAvgPool3d) {
  auto x = torch::ones({2, 5, 5, 5});
  auto y = F::adaptive_avg_pool3d(x, AdaptiveAvgPool3dOptions(3));

  ASSERT_EQ(y.ndimension(), 4);
  ASSERT_TRUE(torch::allclose(y, torch::ones({2, 3, 3, 3})));
  ASSERT_EQ(y.sizes(), torch::IntArrayRef({2, 3, 3, 3}));
}

TEST_F(FunctionalTest, HingeEmbeddingLoss) {
  auto input = torch::tensor({{2, 22, 4}, {20, 10, 0}}, torch::kFloat);
  auto target = torch::tensor({{2, 6, 4}, {1, 10, 0}}, torch::kFloat);
  auto output = F::hinge_embedding_loss(
      input, target, HingeEmbeddingLossOptions().margin(2));
  auto expected = torch::tensor({10}, torch::kFloat);

  ASSERT_TRUE(output.allclose(expected));
}

TEST_F(FunctionalTest, CosineEmbeddingLoss) {
  auto input1 = torch::tensor({{2, 3, 4}, {6, 2, 4}});
  auto input2 = torch::tensor({{2, 3, 5}, {9, 12, 0}});
  auto target = torch::tensor({1, -1});
  auto output = F::cosine_embedding_loss(
      input1, input2, target, CosineEmbeddingLossOptions().margin(0.5));
  auto expected = torch::tensor({0.1004}, torch::kFloat);

  ASSERT_TRUE(output.allclose(expected, 1e-4));
}

TEST_F(FunctionalTest, MaxUnpool1d) {
  auto x = torch::tensor({{{2, 4, 5}}}, torch::requires_grad());
  auto indices = torch::tensor({{{1, 3, 4}}}, torch::kLong);
  auto y = F::max_unpool1d(x, indices, MaxUnpool1dOptions(3));

  ASSERT_EQ(y.ndimension(), 3);
  ASSERT_TRUE(torch::allclose(
      y, torch::tensor({{{0, 2, 0, 4, 5, 0, 0, 0, 0}}}, torch::kFloat)));
  ASSERT_EQ(y.sizes(), torch::IntArrayRef({1, 1, 9}));

  x = torch::tensor({{{2, 4, 5}}}, torch::requires_grad());
  indices = torch::tensor({{{1, 3, 4}}}, torch::kLong);
  y = F::max_unpool1d(
      x, indices, MaxUnpool1dOptions(3), c10::IntArrayRef({1, 1, 9}));

  ASSERT_EQ(y.ndimension(), 3);
  ASSERT_TRUE(torch::allclose(
      y, torch::tensor({{{0, 2, 0, 4, 5, 0, 0, 0, 0}}}, torch::kFloat)));
  ASSERT_EQ(y.sizes(), torch::IntArrayRef({1, 1, 9}));

  x = torch::tensor({{{2, 4, 5}}}, torch::requires_grad());
  indices = torch::tensor({{{1, 3, 4}}}, torch::kLong);
  y = F::max_unpool1d(x, indices, MaxUnpool1dOptions(3).stride(2).padding(1));

  ASSERT_EQ(y.ndimension(), 3);
  ASSERT_TRUE(
      torch::allclose(y, torch::tensor({{{0, 2, 0, 4, 5}}}, torch::kFloat)));
  ASSERT_EQ(y.sizes(), torch::IntArrayRef({1, 1, 5}));
}

TEST_F(FunctionalTest, MaxUnpool2d) {
  auto indices = torch::tensor({
  {{{ 6,  8,  9},
    {16, 18, 19},
    {21, 23, 24}}},
  {{{ 6,  8,  9},
    {16, 18, 19},
    {21, 23, 24}}}}, torch::kLong);
  auto x = torch::tensor({
  {{{ 6,  8,  9},
    {16, 18, 19},
    {21, 23, 24}}},
  {{{31, 33, 34},
    {41, 43, 44},
    {46, 48, 49}}}}, torch::requires_grad());
  auto y = F::max_unpool2d(x, indices, MaxUnpool2dOptions(3).stride(2).padding(1));

  ASSERT_EQ(y.dim(), 4);
  ASSERT_TRUE(torch::allclose(y, torch::tensor(
   {{{{ 0,  0,  0,  0,  0},
      { 0,  6,  0,  8,  9},
      { 0,  0,  0,  0,  0},
      { 0, 16,  0, 18, 19},
      { 0, 21,  0, 23, 24}}},
    {{{ 0,  0,  0,  0,  0},
      { 0, 31,  0, 33, 34},
      { 0,  0,  0,  0,  0},
      { 0, 41,  0, 43, 44},
      { 0, 46,  0, 48, 49}}}} , torch::kFloat)));
  ASSERT_EQ(y.sizes(), torch::IntArrayRef({2, 1, 5, 5}));
}

TEST_F(FunctionalTest, ELU) {
  const auto size = 3;
  for (const auto inplace : {false, true}) {
    for (const auto alpha : {0.0, 0.42, 1.0, 4.2, 42.42}) {
      auto x = torch::linspace(-10.0, 10.0, size * size * size);
      x.resize_({size, size, size});
      auto y_exp = torch::max(torch::zeros_like(x), x) +
                torch::min(torch::zeros_like(x), alpha * (torch::exp(x) - 1.0));
      auto y = F::elu(x, ELUOptions().alpha(alpha).inplace(inplace));

      ASSERT_EQ(y.ndimension(), 3);
      ASSERT_EQ(y.sizes(), torch::IntArrayRef({size, size, size}));
      ASSERT_TRUE(torch::allclose(y, y_exp));
      if (inplace) {
        ASSERT_TRUE(torch::allclose(x, y_exp));
      }
    }
  }
}

TEST_F(FunctionalTest, Hardshrink) {
  const auto size = 3;
  for (const auto lambda : {-4.2, -1.0, -0.42, 0.0, 0.42, 1.0, 4.2, 42.42}) {
    auto x = torch::linspace(-10.0, 10.0, size * size * size);
    x.resize_({size, size, size}).set_requires_grad(true);
    auto y = F::hardshrink(x, HardshrinkOptions().lambda(lambda));
    torch::Tensor s = y.sum();

    s.backward();
    ASSERT_EQ(s.ndimension(), 0);

    ASSERT_EQ(y.ndimension(), 3);
    ASSERT_EQ(y.sizes(), torch::IntArrayRef({size, size, size}));
    auto y_exp = (x.abs() > lambda) * x;
    ASSERT_TRUE(torch::allclose(y, y_exp));
  }
}

TEST_F(FunctionalTest, OneHot) {
  { // Test #1
    auto x = torch::arange(0, 5, torch::kLong);
    auto y = F::one_hot(x % 3);
    auto expected = torch::tensor(
        {{1, 0, 0}, {0, 1, 0}, {0, 0, 1}, {1, 0, 0}, {0, 1, 0}}, torch::kLong);

    ASSERT_EQ(y.ndimension(), 2);
    ASSERT_TRUE(torch::allclose(y, expected));
    ASSERT_EQ(y.sizes(), torch::IntArrayRef({5, 3}));
  }

  { // Test #2
    auto x = torch::arange(0, 5, torch::kLong);
    auto y = F::one_hot(x % 3, 5);
    auto expected = torch::tensor(
        {{1, 0, 0, 0, 0},
         {0, 1, 0, 0, 0},
         {0, 0, 1, 0, 0},
         {1, 0, 0, 0, 0},
         {0, 1, 0, 0, 0}},
        torch::kLong);

    ASSERT_EQ(y.ndimension(), 2);
    ASSERT_TRUE(torch::allclose(y, expected));
    ASSERT_EQ(y.sizes(), torch::IntArrayRef({5, 5}));
  }

  { // Test #3
    auto x = torch::arange(0, 6, torch::kLong);
    auto y = F::one_hot(x.view(torch::IntArrayRef({3, 2})) % 3);
    auto expected = torch::tensor(
        {{{1, 0, 0}, {0, 1, 0}},
         {{0, 0, 1}, {1, 0, 0}},
         {{0, 1, 0}, {0, 0, 1}}},
        torch::kLong);

    ASSERT_EQ(y.ndimension(), 3);
    ASSERT_TRUE(torch::allclose(y, expected));
    ASSERT_EQ(y.sizes(), torch::IntArrayRef({3, 2, 3}));
  }
}

TEST_F(FunctionalTest, Hardtanh) {
  const auto size = 3;
  for (const auto min_val : {-4.2, -1.0, -0.42, 0.0}) {
    for (const auto max_val : {0.0, 0.42, 1.0, 4.2}) {
      for (const auto inplace : {false, true}) {
        auto x = torch::linspace(-10.0, 10.0, size * size * size);
        x.resize_({size, size, size});
        auto y_exp = (x < min_val) * min_val +
                     ((x >= min_val) * (x <= max_val)) * x +
                     (x > max_val) * max_val;
        auto y = F::hardtanh(x,HardtanhOptions().min_val(min_val)
          .max_val(max_val).inplace(inplace));

        ASSERT_EQ(y.ndimension(), 3);
        ASSERT_EQ(y.sizes(), torch::IntArrayRef({size, size, size}));
        ASSERT_TRUE(torch::allclose(y, y_exp));
        if (inplace) {
          ASSERT_TRUE(torch::allclose(x, y_exp));
        }
      }
    }
  }
}

TEST_F(FunctionalTest, LeakyReLU) {
  const auto size = 3;
  for (const auto negative_slope : {0.0, 0.42, 1.0}) {
    for (const auto inplace : {false, true}) {
      auto x = torch::linspace(-10.0, 10.0, size * size * size);
      x.resize_({size, size, size});
      auto y_exp = (x < 0) * x * negative_slope + (x >= 0) * x;
      auto y = F::leaky_relu(x, LeakyReLUOptions()
        .negative_slope(negative_slope).inplace(inplace));

      ASSERT_EQ(y.ndimension(), 3);
      ASSERT_EQ(y.sizes(), torch::IntArrayRef({size, size, size}));
      ASSERT_TRUE(torch::allclose(y, y_exp));
      if (inplace) {
        ASSERT_TRUE(torch::allclose(x, y_exp));
      }
    }
  }
}

TEST_F(FunctionalTest, LogSigmoid) {
  const auto size = 3;
  LogSigmoid model;
  auto x = torch::linspace(-10.0, 10.0, size * size * size);
  x.resize_({size, size, size});
  auto y = F::logsigmoid(x);

  ASSERT_EQ(y.ndimension(), 3);
  ASSERT_EQ(y.sizes(), torch::IntArrayRef({size, size, size}));
  auto y_exp = torch::log(torch::ones_like(x)/(torch::ones_like(x) + torch::exp(torch::neg(x))));
  ASSERT_TRUE(torch::allclose(y, y_exp, 1e-4, 1e-7));
}

TEST_F(FunctionalTest, PReLU) {
  const auto x = torch::rand({42, 24}) * 200 - 100;
  const auto w = torch::rand(24) * 200 - 100;
  const auto y = F::prelu(x, w);
  ASSERT_EQ(y.sizes(), torch::IntArrayRef({42, 24}));
  const auto y_exp = (x < 0) * w * x  + (x >= 0) * x;
  ASSERT_TRUE(torch::allclose(y, y_exp));
}

TEST_F(FunctionalTest, ReLU) {
  const auto size = 3;
  for (const auto inplace : {false, true}) {
    auto x = torch::linspace(-10.0, 10.0, size * size * size);
    x.resize_({size, size, size});
    auto y_exp = (x < 0) * 0 + (x >= 0) * x;
    auto y = F::relu(x, ReLUOptions().inplace(inplace));

    ASSERT_EQ(y.ndimension(), 3);
    ASSERT_EQ(y.sizes(), torch::IntArrayRef({size, size, size}));
    ASSERT_TRUE(torch::allclose(y, y_exp));
    if (inplace) {
      ASSERT_TRUE(torch::allclose(x, y_exp));
    }
  }
}

TEST_F(FunctionalTest, ReLUDefaultOptions) {
  const auto size = 3;
  auto x = torch::linspace(-10.0, 10.0, size * size * size);
  x.resize_({size, size, size});
  auto y_exp = (x < 0) * 0 + (x >= 0) * x;
  auto y = F::relu(x);

  ASSERT_EQ(y.ndimension(), 3);
  ASSERT_EQ(y.sizes(), torch::IntArrayRef({size, size, size}));
  ASSERT_TRUE(torch::allclose(y, y_exp));
}

TEST_F(FunctionalTest, ReLU6) {
  const auto size = 3;
  for (const auto inplace : {false, true}) {
    auto x = torch::linspace(-10.0, 10.0, size * size * size);
    x.resize_({size, size, size});
    auto y_exp = (x < 0) * 0 + ((x >= 0) * (x <= 6)) * x + (x > 6) * 6;
    auto y = F::relu6(x, ReLU6Options().inplace(inplace));

    ASSERT_EQ(y.ndimension(), 3);
    ASSERT_EQ(y.sizes(), torch::IntArrayRef({size, size, size}));
    ASSERT_TRUE(torch::allclose(y, y_exp));
    if (inplace) {
      ASSERT_TRUE(torch::allclose(x, y_exp));
    }
  }
}

TEST_F(FunctionalTest, ReLU6DefaultOptions) {
  const auto size = 3;
  auto x = torch::linspace(-10.0, 10.0, size * size * size);
  x.resize_({size, size, size});
  auto y_exp = (x < 0) * 0 + ((x >= 0) * (x <= 6)) * x + (x > 6) * 6;
  auto y = F::relu6(x);

  ASSERT_EQ(y.ndimension(), 3);
  ASSERT_EQ(y.sizes(), torch::IntArrayRef({size, size, size}));
  ASSERT_TRUE(torch::allclose(y, y_exp));
}

TEST_F(FunctionalTest, RReLU) {
  const auto size = 3;
  for (const auto lower : {0.01, 0.1, 0.2}) {
    for (const auto upper : {0.3, 0.4, 0.5}) {
      for (const auto inplace : {false, true}) {
        auto x = torch::linspace(-10.0, 10.0, size * size * size);
        x.resize_({size, size, size});
        auto x_copy = x.clone();
        auto y = F::rrelu(x, RReLUOptions().lower(lower)
          .upper(upper).inplace(inplace));
        auto z = ((x_copy >= 0) * (x_copy == y) +
          (x_copy < 0) * (y >= x_copy * upper) * (y <= lower * x_copy)) * 1.0;

        ASSERT_EQ(y.ndimension(), 3);
        ASSERT_EQ(y.sizes(), torch::IntArrayRef({size, size, size}));
        ASSERT_TRUE(torch::allclose(z, torch::ones_like(z)));
        if (inplace) {
          ASSERT_TRUE(torch::allclose(x, y));
        }
      }
    }
  }
}

TEST_F(FunctionalTest, RReLUDefaultOptions) {
  const auto size = 3;
  const auto lower = 1.0 / 8.0;
  const auto upper = 1.0 / 3.0;
  auto x = torch::linspace(-10.0, 10.0, size * size * size);
  x.resize_({size, size, size});
  auto x_copy = x.clone();
  auto y = F::rrelu(x);
  auto z = ((x_copy >= 0) * (x_copy == y) +
    (x_copy < 0) * (y >= x_copy * upper) * (y <= lower * x_copy)) * 1.0;

  ASSERT_EQ(y.ndimension(), 3);
  ASSERT_EQ(y.sizes(), torch::IntArrayRef({size, size, size}));
  ASSERT_TRUE(torch::allclose(z, torch::ones_like(z)));
}

TEST_F(FunctionalTest, CELU) {
  const auto size = 3;
  for (const auto inplace : {false, true}) {
    for (const auto alpha : {0.42, 1.0, 4.2, 42.42}) {
      auto x = torch::linspace(-10.0, 10.0, size * size * size);
      x.resize_({size, size, size});
      auto y_exp = torch::max(torch::zeros_like(x), x) +
        torch::min(torch::zeros_like(x), alpha * (torch::exp(x / alpha) - 1.0));
      auto y = F::celu(x, CELUOptions().alpha(alpha).inplace(inplace));

      ASSERT_EQ(y.ndimension(), 3);
      ASSERT_EQ(y.sizes(), torch::IntArrayRef({size, size, size}));
      ASSERT_TRUE(torch::allclose(y, y_exp));
      if (inplace) {
        ASSERT_TRUE(torch::allclose(x, y_exp));
      }
    }
  }
}

<<<<<<< HEAD
TEST_F(FunctionalTest, Sigmoid) {
  auto x = torch::randn(100) * 10;
  auto y_exp = 1 / (1 + torch::exp(-x));
  auto y = F::sigmoid(x);

=======
TEST_F(FunctionalTest, CELUDefaultOptions) {
  const auto size = 3;
  const auto alpha = 1.0;
  auto x = torch::linspace(-10.0, 10.0, size * size * size);
  x.resize_({size, size, size});
  auto y_exp = torch::max(torch::zeros_like(x), x) +
    torch::min(torch::zeros_like(x), alpha * (torch::exp(x / alpha) - 1.0));
  auto y = F::celu(x);

  ASSERT_EQ(y.ndimension(), 3);
  ASSERT_EQ(y.sizes(), torch::IntArrayRef({size, size, size}));
>>>>>>> d3b0b84e
  ASSERT_TRUE(torch::allclose(y, y_exp));
}<|MERGE_RESOLUTION|>--- conflicted
+++ resolved
@@ -499,13 +499,6 @@
   }
 }
 
-<<<<<<< HEAD
-TEST_F(FunctionalTest, Sigmoid) {
-  auto x = torch::randn(100) * 10;
-  auto y_exp = 1 / (1 + torch::exp(-x));
-  auto y = F::sigmoid(x);
-
-=======
 TEST_F(FunctionalTest, CELUDefaultOptions) {
   const auto size = 3;
   const auto alpha = 1.0;
@@ -517,6 +510,12 @@
 
   ASSERT_EQ(y.ndimension(), 3);
   ASSERT_EQ(y.sizes(), torch::IntArrayRef({size, size, size}));
->>>>>>> d3b0b84e
+}
+
+TEST_F(FunctionalTest, Sigmoid) {
+  auto x = torch::randn(100) * 10;
+  auto y_exp = 1 / (1 + torch::exp(-x));
+  auto y = F::sigmoid(x);
+
   ASSERT_TRUE(torch::allclose(y, y_exp));
 }