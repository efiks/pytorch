--- conflicted
+++ resolved
@@ -19,11 +19,8 @@
 from common_utils import run_tests
 from common_quantization import QuantizationTestCase, \
     AnnotatedSingleLayerLinearModel, SingleLayerLinearModel, \
-<<<<<<< HEAD
+    AnnotatedConvModel, ConvModel, \
     AnnotatedConvBnModel, ConvBnModel, \
-=======
-    AnnotatedConvModel, ConvModel, \
->>>>>>> 7de0d7ff
     SkipQuantModel, QuantStubModel, \
     ModelForFusion, ModelWithSequentialFusion, ManualLinearQATModel, ManualConvLinearQATModel, \
     ModelWithFunctionals, \
@@ -703,7 +700,31 @@
         self.assertEqual(result_eager, result_script)
 
     @_tmp_donotuse_dont_inline_everything
-<<<<<<< HEAD
+    def test_conv(self):
+        r"""Compare the result of quantizing conv layer in
+        eager mode and graph mode
+        """
+        # eager mode
+        conv_model = AnnotatedConvModel().eval()
+        conv_model_to_script = ConvModel().eval()
+        # copy the weight from eager mode so that we can
+        # compare the result of the two quantized models later
+        conv_model_to_script.conv.weight = torch.nn.Parameter(conv_model.conv.weight.detach())
+        model_eager = quantize(conv_model, default_eval_fn,
+                               self.img_data)
+        qconfig_dict = {
+            '': default_qconfig
+        }
+        model_script = quantize_script(
+            torch.jit.script(conv_model_to_script),
+            qconfig_dict,
+            default_eval_fn,
+            [self.img_data],
+            inplace=False)
+        result_eager = model_eager(self.img_data[0][0])
+        result_script = model_script(self.img_data[0][0])
+        self.assertEqual(result_eager, result_script)
+
     @unittest.skip("This doesn't work right now, re-enable after fold_convbn is fixed")
     def test_conv_bn(self):
         r"""Compare the result of quantizing conv + bn layer in
@@ -716,18 +737,6 @@
         # compare the result of the two quantized models later
         conv_model_to_script.conv.weight = torch.nn.Parameter(conv_model.conv.weight.detach())
         fuse_modules(conv_model, ['conv', 'bn'], inplace=True)
-=======
-    def test_conv(self):
-        r"""Compare the result of quantizing conv layer in
-        eager mode and graph mode
-        """
-        # eager mode
-        conv_model = AnnotatedConvModel().eval()
-        conv_model_to_script = ConvModel().eval()
-        # copy the weight from eager mode so that we can
-        # compare the result of the two quantized models later
-        conv_model_to_script.conv.weight = torch.nn.Parameter(conv_model.conv.weight.detach())
->>>>>>> 7de0d7ff
         model_eager = quantize(conv_model, default_eval_fn,
                                self.img_data)
         qconfig_dict = {
