--- conflicted
+++ resolved
@@ -7,6 +7,7 @@
 from unittest import mock
 
 import torch
+import torch.distributed as dist
 import torch.distributed.rpc as rpc
 from common_utils import load_tests
 from dist_utils import INIT_METHOD_TEMPLATE, TEST_CONFIG, dist_init
@@ -271,8 +272,20 @@
             self_rank=self.rank,
             worker_name_to_id=self.worker_name_to_id,
         )
+
+        # This is for the below `dist.barrier`.
+        # For `RpcAgent` other than `ProcessGroupAgent`,
+        # no `_default_pg` is initialized.
+        if not dist.is_initialized():
+            dist.init_process_group(
+                backend="gloo",
+                init_method=self.init_method,
+                rank=self.rank,
+                world_size=self.world_size,
+            )
         # Wait for all init to complete.
         dist.barrier()
+
         with self.assertRaisesRegex(RuntimeError, "is already initialized"):
             rpc.init_model_parallel(
                 self_name="worker{}".format(self.rank),
@@ -904,7 +917,6 @@
         def test_func():
             return "expected result"
 
-<<<<<<< HEAD
         if TEST_CONFIG.rpc_backend_name == "PROCESS_GROUP":
             self.assertEqual(test_func(), "expected result")
 
@@ -915,13 +927,8 @@
 
         self.assertEqual(test_func(self), "expected result")
 
-        with self.assertRaisesRegex(
-            AssertionError, "setup_model_parallel must be a bool value"
-        ):
-            @dist_init
-            def test_func(self):
-                return "expected result"
-=======
-        if TEST_CONFIG.rpc_backend == RpcBackend.PROCESS_GROUP:
-            self.assertEqual(test_func(), "expected result")
->>>>>>> c60dee27
+        @dist_init
+        def test_func(self):
+            return "expected result"
+
+        self.assertEqual(test_func(self), "expected result")