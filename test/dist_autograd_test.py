--- conflicted
+++ resolved
@@ -323,18 +323,12 @@
     def test_graph_for_builtin_remote_call(self):
         self._test_graph(torch.add, ExecMode.REMOTE)
 
-<<<<<<< HEAD
-    @dist_init(setup_model_parallel=True)
+    @dist_init
     def test_graph_for_python_remote_call(self):
         self._test_graph(my_py_add, ExecMode.REMOTE)
 
     # 3-layer nested calls
     def _test_graph_for_py_nested_call(self, exec_mode):
-=======
-    # 3-layer nested calls
-    @dist_init
-    def test_graph_for_py_nested_call(self):
->>>>>>> 6bed12b0
         dst_rank = (self.rank + 1) % self.world_size
         with dist_autograd.context() as context_id:
             t1 = torch.ones(3, 3, requires_grad=True)
@@ -399,22 +393,16 @@
             # autograd context before another worker tries to access it.
             dist.barrier()
 
-<<<<<<< HEAD
-    @dist_init(setup_model_parallel=True)
+    @dist_init
     def test_graph_for_py_nested_call(self):
         self._test_graph_for_py_nested_call(ExecMode.RPC_SYNC)
 
-    @dist_init(setup_model_parallel=True)
+    @dist_init
     def test_graph_for_py_nested_remote_call(self):
         self._test_graph_for_py_nested_call(ExecMode.REMOTE)
 
     # Rank0->Rank1->Rank0
     def _test_graph_for_py_nested_call_itself(self, exec_mode):
-=======
-    # Rank0->Rank1->Rank0
-    @dist_init
-    def test_graph_for_py_nested_call_itself(self):
->>>>>>> 6bed12b0
         dst_rank = (self.rank + 1) % self.world_size
         with dist_autograd.context() as context_id:
             t1 = torch.ones(3, 3, requires_grad=True)
@@ -474,20 +462,15 @@
             # autograd context before another worker tries to access it.
             dist.barrier()
 
-<<<<<<< HEAD
-    @dist_init(setup_model_parallel=True)
+    @dist_init
     def test_graph_for_py_nested_call_itself(self):
         self._test_graph_for_py_nested_call_itself(ExecMode.RPC_SYNC)
 
-    @dist_init(setup_model_parallel=True)
+    @dist_init
     def test_graph_for_py_nested_remote_call_itself(self):
         self._test_graph_for_py_nested_call_itself(ExecMode.REMOTE)
 
     def _test_no_graph_with_tensors_not_require_grad(self, exec_mode):
-=======
-    @dist_init
-    def test_no_graph_with_tensors_not_require_grad(self):
->>>>>>> 6bed12b0
         dst_rank = (self.rank + 1) % self.world_size
         with dist_autograd.context() as context_id:
             t1 = torch.ones(3, 3, requires_grad=False)
@@ -529,17 +512,14 @@
                 # value would contain a requires_grad tensor or not.
                 pass
 
-    @dist_init(setup_model_parallel=True)
+    @dist_init
     def test_no_graph_with_tensors_not_require_grad(self):
         self._test_no_graph_with_tensors_not_require_grad(ExecMode.RPC_SYNC)
 
-<<<<<<< HEAD
-    @dist_init(setup_model_parallel=True)
+    @dist_init
     def test_no_graph_with_tensors_not_require_grad_remote(self):
         self._test_no_graph_with_tensors_not_require_grad(ExecMode.REMOTE)
 
-=======
->>>>>>> 6bed12b0
     def _test_rpc_complex_args(self, exec_mode):
         with dist_autograd.context() as context_id:
             num_tensors = 10
