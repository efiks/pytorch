cmake_minimum_required(VERSION 3.4.1)
project(pytorch CXX)
set(CMAKE_CXX_STANDARD 11)
set(CMAKE_VERBOSE_MAKEFILE ON)

set(pytorch_android_DIR ${CMAKE_CURRENT_LIST_DIR}/src/main/cpp)

if (ANDROID_ABI)
  set(libtorch_include_DIR ${pytorch_android_DIR}/libtorch_include/${ANDROID_ABI})
  set(BUILD_SUBDIR ${ANDROID_ABI})
else()
  if (NOT LIBTORCH_HOME)
    message(FATAL_ERROR
      "pytorch_android requires LIBTORCH_HOME to be defined for non-Android builds.")
  endif()
  set(libtorch_include_DIR ${LIBTORCH_HOME}/include)
  link_directories(${LIBTORCH_HOME}/lib)
  set(BUILD_SUBDIR host)
endif()

message(STATUS "libtorch dir:${libtorch_DIR}")

file(GLOB pytorch_android_SOURCES
  ${pytorch_android_DIR}/*.cpp
)

add_library(pytorch SHARED
    ${pytorch_android_SOURCES}
)

target_compile_options(pytorch PRIVATE
  -fexceptions
)

target_include_directories(pytorch PUBLIC
    ${libtorch_include_DIR}
)

set(fbjni_DIR ${CMAKE_CURRENT_LIST_DIR}/../libs/fbjni/)
set(fbjni_BUILD_DIR ${CMAKE_BINARY_DIR}/fbjni/${BUILD_SUBDIR})

add_subdirectory(${fbjni_DIR} ${fbjni_BUILD_DIR})

<<<<<<< HEAD
function(import_static_lib name)
  add_library(${name} STATIC IMPORTED)
  set_property(
      TARGET ${name}
      PROPERTY IMPORTED_LOCATION
      ${CMAKE_CURRENT_LIST_DIR}/src/main/jniLibs/${ANDROID_ABI}/${name}.a)
endfunction(import_static_lib)

import_static_lib(libtorch)
import_static_lib(libc10)
import_static_lib(libnnpack)
import_static_lib(libnnpack_reference_layers)
import_static_lib(libpytorch_qnnpack)
import_static_lib(libeigen_blas)
import_static_lib(libcpuinfo)
import_static_lib(libclog)

target_link_libraries(pytorch
    fbjni
    -Wl,--gc-sections
    -Wl,--whole-archive
    libtorch
    -Wl,--no-whole-archive
    libc10
    libnnpack
    libnnpack_reference_layers
    libpytorch_qnnpack
    libeigen_blas
    libcpuinfo
    libclog
)
=======
if (ANDROID_ABI)

  function(import_static_lib name)
    add_library(${name} STATIC IMPORTED)
    set_property(
        TARGET ${name}
        PROPERTY IMPORTED_LOCATION
        ${CMAKE_CURRENT_LIST_DIR}/src/main/jniLibs/${ANDROID_ABI}/${name}.a)
  endfunction(import_static_lib)

  import_static_lib(libtorch)
  import_static_lib(libc10)
  import_static_lib(libnnpack)
  import_static_lib(libpytorch_qnnpack)
  import_static_lib(libeigen_blas)
  import_static_lib(libcpuinfo)
  import_static_lib(libclog)

    # Link most things statically on Android.
  target_link_libraries(pytorch
      fbjni
      -Wl,--gc-sections
      -Wl,--whole-archive
      libtorch
      -Wl,--no-whole-archive
      libc10
      libnnpack
      libpytorch_qnnpack
      libeigen_blas
      libcpuinfo
      libclog
  )

else()

  # Prefer dynamic linking on the host
  target_link_libraries(pytorch
      fbjni
      -Wl,--gc-sections
      -Wl,--whole-archive
      torch
      -Wl,--no-whole-archive
      c10
      nnpack
      pytorch_qnnpack
      cpuinfo
      clog
  )

endif()
>>>>>>> a1f0a121
<|MERGE_RESOLUTION|>--- conflicted
+++ resolved
@@ -41,39 +41,6 @@
 
 add_subdirectory(${fbjni_DIR} ${fbjni_BUILD_DIR})
 
-<<<<<<< HEAD
-function(import_static_lib name)
-  add_library(${name} STATIC IMPORTED)
-  set_property(
-      TARGET ${name}
-      PROPERTY IMPORTED_LOCATION
-      ${CMAKE_CURRENT_LIST_DIR}/src/main/jniLibs/${ANDROID_ABI}/${name}.a)
-endfunction(import_static_lib)
-
-import_static_lib(libtorch)
-import_static_lib(libc10)
-import_static_lib(libnnpack)
-import_static_lib(libnnpack_reference_layers)
-import_static_lib(libpytorch_qnnpack)
-import_static_lib(libeigen_blas)
-import_static_lib(libcpuinfo)
-import_static_lib(libclog)
-
-target_link_libraries(pytorch
-    fbjni
-    -Wl,--gc-sections
-    -Wl,--whole-archive
-    libtorch
-    -Wl,--no-whole-archive
-    libc10
-    libnnpack
-    libnnpack_reference_layers
-    libpytorch_qnnpack
-    libeigen_blas
-    libcpuinfo
-    libclog
-)
-=======
 if (ANDROID_ABI)
 
   function(import_static_lib name)
@@ -87,6 +54,7 @@
   import_static_lib(libtorch)
   import_static_lib(libc10)
   import_static_lib(libnnpack)
+  import_static_lib(libnnpack_reference_layers)
   import_static_lib(libpytorch_qnnpack)
   import_static_lib(libeigen_blas)
   import_static_lib(libcpuinfo)
@@ -101,6 +69,7 @@
       -Wl,--no-whole-archive
       libc10
       libnnpack
+      libnnpack_reference_layers
       libpytorch_qnnpack
       libeigen_blas
       libcpuinfo
@@ -123,5 +92,4 @@
       clog
   )
 
-endif()
->>>>>>> a1f0a121
+endif()