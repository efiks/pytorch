--- conflicted
+++ resolved
@@ -1,11 +1,7 @@
 from __future__ import absolute_import, division, print_function, unicode_literals
 import torch
 from torch.nn import Module
-<<<<<<< HEAD
-from .observer import default_observer, default_l2_observer, default_per_channel_weight_observer, _with_args
-=======
-from .observer import default_observer, default_weight_observer, _with_args
->>>>>>> 1775abf1
+from .observer import default_observer, default_weight_observer, default_l2_observer, default_per_channel_weight_observer, _with_args
 
 
 
@@ -102,13 +98,6 @@
         super(FakeQuantize, self)._load_from_state_dict(state_dict, prefix, local_metadata, False,
                                                         missing_keys, unexpected_keys, error_msgs)
 
-<<<<<<< HEAD
-
-def l2_fake_quant(**kwargs):
-    kwargs.setdefault('observer', default_l2_observer(reduce_range = True))
-    return fake_quant(FakeQuantize, **kwargs)
-
-
 
 default_fake_quant = FakeQuantize.with_args(observer=default_observer(dtype=torch.quint8, qscheme = torch.per_tensor_affine, reduce_range =True))
 default_weight_fake_quant = FakeQuantize.with_args(observer=default_observer(dtype=torch.qint8, qscheme=torch.per_tensor_symmetric),
@@ -120,11 +109,6 @@
 l2_fake_quant = FakeQuantize.with_args(observer=default_l2_observer(reduce_range = True),
                                                    quant_min=-128,
                                                    quant_max=127)
-
-=======
-default_fake_quant = FakeQuantize
-default_weight_fake_quant = FakeQuantize.with_args(observer=default_weight_observer, quant_min=-128, quant_max=127)
->>>>>>> 1775abf1
 
 def disable_fake_quant(mod):
     if type(mod) == FakeQuantize:
