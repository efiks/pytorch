--- conflicted
+++ resolved
@@ -5,16 +5,10 @@
 import torch
 from .._jit_internal import List, BroadcastingList1, BroadcastingList2, \
     BroadcastingList3, Tuple, is_tuple, is_list, Dict, is_dict, Optional, \
-<<<<<<< HEAD
-    is_optional, Future, is_future, _qualified_name
+    is_optional, Future, is_future, _qualified_name, Any
 from torch._C import TensorType, TupleType, FloatType, IntType, \
-    ListType, StringType, DictType, BoolType, OptionalType, ClassType, InterfaceType, FutureType
-=======
-    is_optional, _qualified_name, Any
-from torch._C import TensorType, TupleType, FloatType, IntType, \
-    ListType, StringType, DictType, BoolType, OptionalType, ClassType, InterfaceType, AnyType
-
->>>>>>> 96617743
+    ListType, StringType, DictType, BoolType, OptionalType, ClassType, \
+    InterfaceType, FutureType, AnyType
 from textwrap import dedent
 from torch._six import builtins
 from torch._utils_internal import get_source_lines_and_file
@@ -34,10 +28,7 @@
         except KeyError:
             raise RuntimeError("Module {} has no member called {}".format(self.name, name))
 
-<<<<<<< HEAD
-=======
-
->>>>>>> 96617743
+
 class EvalEnv(object):
     env = {
         'torch': Module('torch', {'Tensor': torch.Tensor}),
