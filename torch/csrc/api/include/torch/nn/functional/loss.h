#pragma once

#include <ATen/ExpandUtils.h>
#include <torch/nn/options/loss.h>

namespace torch {
namespace nn {
namespace functional {

inline Tensor l1_loss(
    const Tensor& input,
    const Tensor& target,
    const L1LossOptions& options = {}) {
  return torch::l1_loss(
    input,
    target,
          
}

inline Tensor kl_div(
    const Tensor& input,
    const Tensor& target,
    const KLDivLossOptions& options = {}) {
<<<<<<< HEAD
  torch::Reduction::Reduction reduction_enum;

  if (c10::get_if<enumtype::kMean>(&options.reduction())) {
    TORCH_WARN("reduction: 'mean' divides the total loss by both the batch size and the support size."
               "'batchmean' divides only by the batch size, and aligns with the KL div math definition."
               "'mean' will be changed to behave the same as 'batchmean' in the next major release.");
  }

  // special case for batchmean
  if (c10::get_if<enumtype::kBatchMean>(&options.reduction())) {
    reduction_enum = torch::Reduction::Sum;
  } else {
    reduction_enum = c10::visit(enumtype::_reduction_get_enum{}, options.reduction());
  }

  auto reduced = torch::kl_div(input, target, reduction_enum);

  if (c10::get_if<enumtype::kBatchMean>(&options.reduction()) && input.dim() != 0) {
    reduced = reduced / input.sizes()[0];
  }

  return reduced;
=======
  return torch::kl_div(
    input,
    target,
    enumtype::reduction_get_enum(options.reduction()));
>>>>>>> 0aedcdc0
}

inline Tensor mse_loss(
    const Tensor& input,
    const Tensor& target,
    const MSELossOptions& options = {}) {
<<<<<<< HEAD
  if (!(target.sizes() == input.sizes())) {
    TORCH_WARN("Using a target size (", target.sizes(),
               ") that is different to the input size (", input.sizes(), "). ",
               "This will likely lead to incorrect results due to broadcasting. ",
               "Please ensure they have the same size.");
  }
  torch::Tensor ret;
  if (target.requires_grad()) {
    ret = torch::pow(input - target, 2);
    if (!c10::get_if<enumtype::kNone>(&options.reduction())) {
      ret = (c10::get_if<enumtype::kMean>(&options.reduction())) ? torch::mean(ret) : torch::sum(ret);
    }
  } else {
    std::vector<torch::Tensor> broadcast_tensors = torch::broadcast_tensors({input, target});
    auto expanded_input = broadcast_tensors[0];
    auto expanded_target = broadcast_tensors[1];
    ret = torch::mse_loss(
      expanded_input,
      expanded_target,
      c10::visit(enumtype::_reduction_get_enum{}, options.reduction()));
  }
  return ret;
=======
  return torch::mse_loss(
    input,
    target,
    enumtype::reduction_get_enum(options.reduction()));
>>>>>>> 0aedcdc0
}

inline Tensor binary_cross_entropy(
    const Tensor& input,
    const Tensor& target,
    const BCELossOptions& options = {}) {
<<<<<<< HEAD
  auto reduction_enum = c10::visit(enumtype::_reduction_get_enum{}, options.reduction());

  if (target.sizes() != input.sizes()) {
    TORCH_WARN("Using a target size (", target.sizes(), ") ",
               "that is different to the input size (", input.sizes(), ") is deprecated. ",
               "Please ensure they have the same size.");
  }
  if (input.numel() != target.numel()) {
    TORCH_CHECK(
      false,
      "Target and input must have the same number of elements. target nelement (", target.numel(), ") "
      "!= input nelement (", input.numel(), ")");
  }

  auto weight = options.weight();
  if (weight.defined()) {
    auto new_size = at::infer_size(target.sizes(), weight.sizes());
    weight = weight.expand(new_size);
  }

  return torch::binary_cross_entropy(input, target, weight, reduction_enum);
=======
  return torch::binary_cross_entropy(
      input,
      target,
      options.weight(),
      enumtype::reduction_get_enum(options.reduction()));
>>>>>>> 0aedcdc0
}

inline Tensor hinge_embedding_loss(
    const Tensor& input,
    const Tensor& target,
    const HingeEmbeddingLossOptions& options = {}) {
  return torch::hinge_embedding_loss(
      input,
      target,
      options.margin(),
      enumtype::reduction_get_enum(options.reduction()));
}

inline Tensor multi_margin_loss(
    const Tensor& input,
    const Tensor& target,
    const MultiMarginLossOptions& options = {}) {
  TORCH_CHECK(options.p() == 1 || options.p() == 2, "only p == 1 and p == 2 supported");
  if (options.weight().defined()) {
    TORCH_CHECK(options.weight().dim() == 1, "weight must be one-dimensional");
  }

  return torch::multi_margin_loss(
    input,
    target,
    options.p(),
    options.margin(),
    options.weight(),
    enumtype::reduction_get_enum(options.reduction())
  );
}

inline Tensor cosine_embedding_loss(
    const Tensor& input1,
    const Tensor& input2,
    const Tensor& target,
    const CosineEmbeddingLossOptions& options) {
  return torch::cosine_embedding_loss(
    input1,
    input2,
    target,
    options.margin(),
    enumtype::reduction_get_enum(options.reduction()));
}

inline Tensor multilabel_margin_loss(
    const Tensor& input,
    const Tensor& target,
    const MultiLabelMarginLossOptions& options = {}) {
  return torch::multilabel_margin_loss(
    input,
    target,
    enumtype::reduction_get_enum(options.reduction()));
}

inline Tensor soft_margin_loss(
    const Tensor& input,
    const Tensor& target,
    const SoftMarginLossOptions& options = {}) {
  return torch::soft_margin_loss(
    input,
    target,
    enumtype::reduction_get_enum(options.reduction()));
}

inline Tensor multilabel_soft_margin_loss(
    const Tensor& input,
    const Tensor& target,
    const MultiLabelSoftMarginLossOptions& options = {}) {
  auto loss = -(target * torch::log_sigmoid(input) + (1 - target) * torch::log_sigmoid(-input));
  if (options.weight().defined()) {
    loss = loss * options.weight();
  }

  loss = loss.sum(1) / input.size(1); // only return N loss values

  Tensor ret;

  if (c10::get_if<enumtype::kNone>(&options.reduction())) {
    ret = loss;
  } else if (c10::get_if<enumtype::kMean>(&options.reduction())) {
    ret = loss.mean();
  } else if (c10::get_if<enumtype::kSum>(&options.reduction())) {
    ret = loss.sum();
  } else {
    ret = input;
    TORCH_INTERNAL_ASSERT(
      false,
      enumtype::get_enum_name(options.reduction()),
      " is not valid");
  }
  return ret;
}

inline Tensor triplet_margin_loss(
    const Tensor& anchor,
    const Tensor& positive,
    const Tensor& negative,
    const TripletMarginLossOptions& options = {}) {
  return torch::triplet_margin_loss(
      anchor,
      positive,
      negative,
      options.margin(),
      options.p(),
      options.eps(),
      options.swap(),
      enumtype::reduction_get_enum(options.reduction()));
}

} // namespace functional
} // namespace nn
} // namespace torch<|MERGE_RESOLUTION|>--- conflicted
+++ resolved
@@ -21,7 +21,6 @@
     const Tensor& input,
     const Tensor& target,
     const KLDivLossOptions& options = {}) {
-<<<<<<< HEAD
   torch::Reduction::Reduction reduction_enum;
 
   if (c10::get_if<enumtype::kMean>(&options.reduction())) {
@@ -34,7 +33,7 @@
   if (c10::get_if<enumtype::kBatchMean>(&options.reduction())) {
     reduction_enum = torch::Reduction::Sum;
   } else {
-    reduction_enum = c10::visit(enumtype::_reduction_get_enum{}, options.reduction());
+    reduction_enum = enumtype::reduction_get_enum(options.reduction());
   }
 
   auto reduced = torch::kl_div(input, target, reduction_enum);
@@ -44,19 +43,12 @@
   }
 
   return reduced;
-=======
-  return torch::kl_div(
-    input,
-    target,
-    enumtype::reduction_get_enum(options.reduction()));
->>>>>>> 0aedcdc0
 }
 
 inline Tensor mse_loss(
     const Tensor& input,
     const Tensor& target,
     const MSELossOptions& options = {}) {
-<<<<<<< HEAD
   if (!(target.sizes() == input.sizes())) {
     TORCH_WARN("Using a target size (", target.sizes(),
                ") that is different to the input size (", input.sizes(), "). ",
@@ -76,23 +68,16 @@
     ret = torch::mse_loss(
       expanded_input,
       expanded_target,
-      c10::visit(enumtype::_reduction_get_enum{}, options.reduction()));
+      enumtype::reduction_get_enum(options.reduction()));
   }
   return ret;
-=======
-  return torch::mse_loss(
-    input,
-    target,
-    enumtype::reduction_get_enum(options.reduction()));
->>>>>>> 0aedcdc0
 }
 
 inline Tensor binary_cross_entropy(
     const Tensor& input,
     const Tensor& target,
     const BCELossOptions& options = {}) {
-<<<<<<< HEAD
-  auto reduction_enum = c10::visit(enumtype::_reduction_get_enum{}, options.reduction());
+  auto reduction_enum = enumtype::reduction_get_enum(options.reduction());
 
   if (target.sizes() != input.sizes()) {
     TORCH_WARN("Using a target size (", target.sizes(), ") ",
@@ -113,13 +98,6 @@
   }
 
   return torch::binary_cross_entropy(input, target, weight, reduction_enum);
-=======
-  return torch::binary_cross_entropy(
-      input,
-      target,
-      options.weight(),
-      enumtype::reduction_get_enum(options.reduction()));
->>>>>>> 0aedcdc0
 }
 
 inline Tensor hinge_embedding_loss(
