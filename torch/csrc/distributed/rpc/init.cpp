#include <torch/csrc/python_headers.h>

#include <torch/csrc/distributed/rpc/functions.h>
#include <torch/csrc/distributed/rpc/future_message.h>
#include <torch/csrc/distributed/rpc/process_group_agent.h>
#include <torch/csrc/distributed/rpc/py_rref.h>
#include <torch/csrc/distributed/rpc/python_functions.h>
#include <torch/csrc/distributed/rpc/rpc_agent.h>
#include <torch/csrc/distributed/rpc/rref_context.h>
#include <torch/csrc/distributed/rpc/rref.h>
#include <torch/csrc/distributed/rpc/types.h>
#include <torch/csrc/jit/pybind_utils.h>
#include <torch/csrc/utils/object_ptr.h>
#include <torch/csrc/utils/pybind.h>
#include <torch/types.h>

namespace torch {
namespace distributed {
namespace rpc {

namespace {

template <typename T>
using shared_ptr_class_ = py::class_<T, std::shared_ptr<T>>;

PyObject* rpc_init(PyObject* /* unused */) {
  auto dist_module = THPObjectPtr(PyImport_ImportModule("torch.distributed"));
  if (!dist_module) {
    throw python_error();
  }

  auto module = py::handle(dist_module).cast<py::module>();

  auto workerId = shared_ptr_class_<WorkerId>(module, "WorkerId")
                      .def_readonly("name", &WorkerId::name_)
                      .def_readonly("id", &WorkerId::id_);

  auto rpcAgent =
      shared_ptr_class_<RpcAgent>(module, "RpcAgent")
          .def(
              "join", &RpcAgent::join, py::call_guard<py::gil_scoped_release>())
          .def(
              "sync",
              &RpcAgent::sync,
              py::call_guard<py::gil_scoped_release>());

  auto pyRRef = shared_ptr_class_<PyRRef>(module, "RRef")
      .def("is_owner",
           &PyRRef::isOwner,
           py::call_guard<py::gil_scoped_release>())
      .def("owner",
           &PyRRef::owner,
           py::call_guard<py::gil_scoped_release>())
      .def("to_here",
           &PyRRef::toHere,
           py::call_guard<py::gil_scoped_release>())
      .def("local_value",
           &PyRRef::localValue,
           py::call_guard<py::gil_scoped_release>())
      .def(py::pickle(
           [](const PyRRef &self) {
             // __getstate__
             return self.pickle();
           },
           [](py::tuple t) {  // NOLINT
             // __setstate__
             return PyRRef::unpickle(t);
           }));

  auto futureMessage =
      shared_ptr_class_<FutureMessage>(module, "FutureMessage")
          .def(
              "wait",
              [&](FutureMessage& fut) { return toPyObj(fut.wait()); },
              py::call_guard<py::gil_scoped_release>());

  shared_ptr_class_<ProcessGroupAgent>(module, "ProcessGroupAgent", rpcAgent)
      .def(
          py::init<std::string, std::shared_ptr<::c10d::ProcessGroup>, int>(),
          py::arg("name"),
          py::arg("process_group"),
          py::arg("num_send_recv_threads") = 4)
      .def(
          "get_worker_id",
          (const WorkerId& (ProcessGroupAgent::*)(void) const)
              &RpcAgent::getWorkerId,
          py::call_guard<py::gil_scoped_release>())
      .def(
          "get_worker_id",
          (const WorkerId& (ProcessGroupAgent::*)(void)const) &
              RpcAgent::getWorkerId,
          py::call_guard<py::gil_scoped_release>())
      .def(
          "get_worker_id",
          (const WorkerId& (ProcessGroupAgent::*)(const std::string&)const) &
              ProcessGroupAgent::getWorkerId,
          py::call_guard<py::gil_scoped_release>())
      .def(
          "join",
          &ProcessGroupAgent::join,
          py::call_guard<py::gil_scoped_release>())
      .def(
          "sync",
          &ProcessGroupAgent::sync,
          py::call_guard<py::gil_scoped_release>());

  module.def("init_rref_context", [](std::shared_ptr<RpcAgent> agent){
    RRefContext::initInstance(std::move(agent));
  });

<<<<<<< HEAD
  module.def("set_current_rpc_dst", [](const WorkerId& dst) {
    PyRRef::setCurrentDst(dst.id_);
  });

  module.def("invoke_rpc_builtin", [](
      RpcAgent& agent,
      const WorkerId& dst,
      const std::string& opName,
      const py::args& args,
      const py::kwargs& kwargs) {
    return pyRpcBuiltin(agent, dst, opName, args, kwargs);
  });


  module.def("invoke_remote_builtin", [](
      RpcAgent& agent,
      const WorkerId& dst,
      const std::string& opName,
      const py::args& args,
      const py::kwargs& kwargs) {
    return pyRemoteBuiltin(agent, dst, opName, args, kwargs);
  });


  module.def("invoke_rpc_python_udf", [](
      RpcAgent& agent,
      const WorkerId& dst,
      const std::string& pickledPythonUDF) {
    return pyRpcPythonUdf(agent, dst, pickledPythonUDF);
  });
=======
  module.def(
      "invoke_rpc_builtin",
      [](RpcAgent& agent,
         const WorkerId& dst,
         const std::string& opName,
         const py::args& args,
         const py::kwargs& kwargs) {
        return pyRpcBuiltin(agent, dst, opName, args, kwargs);
      });

  module.def(
      "invoke_rpc_python_udf",
      [](RpcAgent& agent,
         const WorkerId& dst,
         const std::string& pickledPythonUDF) {
        return pyRpcPythonUdf(agent, dst, pickledPythonUDF);
      });

  module.def(
      "invoke_remote_builtin",
      [](RpcAgent& agent,
         const WorkerId& dst,
         const std::string& opName,
         const py::args& args,
         const py::kwargs& kwargs) {
        return pyRemoteBuiltin(agent, dst, opName, args, kwargs);
      });
>>>>>>> af2c602b

  module.def("invoke_remote_python_udf", [](
      RpcAgent& agent,
      const WorkerId& dst,
      const std::string& pickledPythonUDF) {
    return pyRemotePythonUdf(agent, dst, pickledPythonUDF);
  });

  Py_RETURN_TRUE;
}

} // namespace

static PyMethodDef methods[] = { // NOLINT
    {"_rpc_init", (PyCFunction)rpc_init, METH_NOARGS, nullptr},
    {nullptr, nullptr, 0, nullptr}};

PyMethodDef* python_functions() {
  return methods;
}

} // namespace rpc
} // namespace distributed
} // namespace torch<|MERGE_RESOLUTION|>--- conflicted
+++ resolved
@@ -108,38 +108,12 @@
     RRefContext::initInstance(std::move(agent));
   });
 
-<<<<<<< HEAD
-  module.def("set_current_rpc_dst", [](const WorkerId& dst) {
-    PyRRef::setCurrentDst(dst.id_);
-  });
+  module.def(
+      "set_current_rpc_dst",
+      [](const WorkerId& dst) {
+        PyRRef::setCurrentDst(dst.id_);
+      });
 
-  module.def("invoke_rpc_builtin", [](
-      RpcAgent& agent,
-      const WorkerId& dst,
-      const std::string& opName,
-      const py::args& args,
-      const py::kwargs& kwargs) {
-    return pyRpcBuiltin(agent, dst, opName, args, kwargs);
-  });
-
-
-  module.def("invoke_remote_builtin", [](
-      RpcAgent& agent,
-      const WorkerId& dst,
-      const std::string& opName,
-      const py::args& args,
-      const py::kwargs& kwargs) {
-    return pyRemoteBuiltin(agent, dst, opName, args, kwargs);
-  });
-
-
-  module.def("invoke_rpc_python_udf", [](
-      RpcAgent& agent,
-      const WorkerId& dst,
-      const std::string& pickledPythonUDF) {
-    return pyRpcPythonUdf(agent, dst, pickledPythonUDF);
-  });
-=======
   module.def(
       "invoke_rpc_builtin",
       [](RpcAgent& agent,
@@ -167,14 +141,13 @@
          const py::kwargs& kwargs) {
         return pyRemoteBuiltin(agent, dst, opName, args, kwargs);
       });
->>>>>>> af2c602b
 
-  module.def("invoke_remote_python_udf", [](
-      RpcAgent& agent,
-      const WorkerId& dst,
-      const std::string& pickledPythonUDF) {
-    return pyRemotePythonUdf(agent, dst, pickledPythonUDF);
-  });
+  module.def("invoke_remote_python_udf",
+      [](RpcAgent& agent,
+         const WorkerId& dst,
+         const std::string& pickledPythonUDF) {
+        return pyRemotePythonUdf(agent, dst, pickledPythonUDF);
+      });
 
   Py_RETURN_TRUE;
 }
