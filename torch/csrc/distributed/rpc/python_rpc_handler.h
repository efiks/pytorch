#pragma once

#include <torch/csrc/distributed/rpc/message.h>
#include <torch/csrc/distributed/rpc/types.h>
#include <torch/csrc/utils/pybind.h>

namespace torch {
namespace distributed {
namespace rpc {

<<<<<<< HEAD
namespace PythonRpcHandler {
// initialize python module object and function objects in which python user
// defined function (UDF) will run there
void init();
// execute python UDF, result is pickled to binary string
std::vector<char> generatePythonUDFResult(const Message& message);
py::object runPythonUDF(const std::string& pickledPythonUDF);
std::string serialize(const py::object& obj);
py::object deserialize(const std::string& serializedObj);
// returned python UDF result is pickled binary string, so run python
// function to unpickle the python UDF result and return pyObject to user
py::object loadPythonUDFResult(const Message& message);
} // namespace PythonRpcHandler
=======
// Singleton class provides interface to execute python UDF remote call
// and deserialize the returned results by running python function
// in internal_rpc_utilities.
// The singleton object is constructed at first when RPC agent is
// constructed, where the python function in
// torch/distributed/internal_rpc_utils.py are imported only once.
class PYBIND11_EXPORT PythonRpcHandler {
 public:
  static PythonRpcHandler& getInstance();
  // Execute python UDF, result is pickled to binary string
  std::vector<char> generatePythonUDFResult(const Message& request);
  // Returned python UDF result is pickled binary string, so run python
  // function to unpickle the python UDF result and return py::object to user
  py::object loadPythonUDFResult(const Message& message);

 private:
  PythonRpcHandler();
  ~PythonRpcHandler() = default;

  PythonRpcHandler(const PythonRpcHandler&) = delete;
  PythonRpcHandler& operator=(const PythonRpcHandler&) = delete;
  PythonRpcHandler(PythonRpcHandler&&) = delete;
  PythonRpcHandler& operator=(PythonRpcHandler&&) = delete;

  py::object runUDFFunction_;
  py::object loadResultFunction_;
};
>>>>>>> 4a81f0ff

} // namespace rpc
} // namespace distributed
} // namespace torch<|MERGE_RESOLUTION|>--- conflicted
+++ resolved
@@ -8,21 +8,6 @@
 namespace distributed {
 namespace rpc {
 
-<<<<<<< HEAD
-namespace PythonRpcHandler {
-// initialize python module object and function objects in which python user
-// defined function (UDF) will run there
-void init();
-// execute python UDF, result is pickled to binary string
-std::vector<char> generatePythonUDFResult(const Message& message);
-py::object runPythonUDF(const std::string& pickledPythonUDF);
-std::string serialize(const py::object& obj);
-py::object deserialize(const std::string& serializedObj);
-// returned python UDF result is pickled binary string, so run python
-// function to unpickle the python UDF result and return pyObject to user
-py::object loadPythonUDFResult(const Message& message);
-} // namespace PythonRpcHandler
-=======
 // Singleton class provides interface to execute python UDF remote call
 // and deserialize the returned results by running python function
 // in internal_rpc_utilities.
@@ -37,6 +22,12 @@
   // Returned python UDF result is pickled binary string, so run python
   // function to unpickle the python UDF result and return py::object to user
   py::object loadPythonUDFResult(const Message& message);
+  // Run a pickled Python UDF and return the result py::object
+  py::object runPythonUDF(const std::string& pickledPythonUDF);
+  // Serialized a py::object into a string
+  std::string serialize(const py::object& obj);
+  // Deserialize a string into a py::object
+  py::object deserialize(const std::string& serializedObj);
 
  private:
   PythonRpcHandler();
@@ -49,8 +40,8 @@
 
   py::object runUDFFunction_;
   py::object loadResultFunction_;
+  py::object serializeFunction_;
 };
->>>>>>> 4a81f0ff
 
 } // namespace rpc
 } // namespace distributed
