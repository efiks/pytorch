#pragma once

#include <torch/csrc/distributed/rpc/future_message.h>
#include <torch/csrc/distributed/rpc/py_rref.h>
#include <torch/csrc/distributed/rpc/rpc_agent.h>
#include <torch/csrc/utils/pybind.h>

namespace torch {
namespace distributed {
namespace rpc {

py::object toPyObj(const Message& message);

std::shared_ptr<FutureMessage> pyRpcBuiltin(
    RpcAgent& agent,
    const WorkerId& dst,
    const std::string& opName,
    const py::args& args,
    const py::kwargs& kwargs);

std::shared_ptr<FutureMessage> pyRpcPythonUdf(
    RpcAgent& agent,
    const WorkerId& dst,
    const std::string& pickledPythonUDF);

<<<<<<< HEAD
PyRRef py_remote_builtin(
=======
std::shared_ptr<RRef> pyRemoteBuiltin(
>>>>>>> fe11bd3a
    RpcAgent& agent,
    const WorkerId& dst,
    const std::string& opName,
    const py::args& args,
    const py::kwargs& kwargs);

PyRRef py_remote_python_udf(
    RpcAgent& agent,
    const WorkerId& dst,
    const std::string& pickledPythonUDF);

} // namespace rpc
} // namespace distributed
} // namespace torch<|MERGE_RESOLUTION|>--- conflicted
+++ resolved
@@ -23,18 +23,14 @@
     const WorkerId& dst,
     const std::string& pickledPythonUDF);
 
-<<<<<<< HEAD
-PyRRef py_remote_builtin(
-=======
-std::shared_ptr<RRef> pyRemoteBuiltin(
->>>>>>> fe11bd3a
+PyRRef pyRemoteBuiltin(
     RpcAgent& agent,
     const WorkerId& dst,
     const std::string& opName,
     const py::args& args,
     const py::kwargs& kwargs);
 
-PyRRef py_remote_python_udf(
+PyRRef pyRemotePythonUdf(
     RpcAgent& agent,
     const WorkerId& dst,
     const std::string& pickledPythonUDF);
