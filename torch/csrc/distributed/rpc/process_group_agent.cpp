#include <c10d/ProcessGroup.hpp>
#include <torch/csrc/distributed/rpc/process_group_agent.h>

#include <Python.h>

namespace torch {
namespace distributed {
namespace rpc {

namespace {

// Write the message into the given ostream
void serialize(const Message& message, std::ostream& os) {
  // We cast const void* to void* here because we need to create a tensor using
  // that memory space. If is fine as that tensor stays function-local, and will
  // not be modified during its lifetime.
  auto payload = const_cast<void*>(  // NOLINT
      static_cast<const void*>(message.payload().data()));
  auto payload_size = message.payload().size();

  // getting tensor table from the message
  std::vector<torch::Tensor> tensors = message.tensors();
  // append payload as a tensor
  tensors.push_back(torch::from_blob(payload, payload_size, {torch::kChar}));
  // append id as a tensor
  tensors.push_back(torch::tensor({message.id()}, {torch::kInt64}
  ));

  torch::save(tensors, os);
}

Message deserialize(MessageType type, std::istream& is) {
  std::vector<torch::Tensor> tensors;

  torch::load(tensors, is);

  TORCH_CHECK(tensors.size() >= 2, "Failed to deserialize a message.");
  auto idTensor = std::move(tensors.back());
  tensors.pop_back();
  auto payloadTensor = std::move(tensors.back());
  tensors.pop_back();

  int64_t id = idTensor.storage().data<int64_t>()[0];

  std::vector<char> payload(payloadTensor.numel());

  if (payloadTensor.numel() > 0) {
    std::memcpy(payload.data(),
                payloadTensor.storage().data(),
                payloadTensor.numel());
  }

  return Message(std::move(payload), std::move(tensors), type, id);
}

} // namespace

ProcessGroupAgent::ProcessGroupAgent(
    std::string workerName,
    std::unordered_map<std::string, int> nameMap,
    std::shared_ptr<c10d::ProcessGroup> pg,
    int numSendRecvThreads)
    : RpcAgent(
          WorkerId(std::move(workerName), pg->getRank()),
          processRequestBlocking
      ),
      nameMap_(std::move(nameMap)),
      stop_(false),
      pg_(std::move(pg)),
      nextId_(0),
      sendMutexes_(pg_->getSize()),
      threadPool_(numSendRecvThreads) {
  TORCH_CHECK(nameMap_.size() > 1, "ProcessGroupAgent requires world_size to "
      "be at least 2, but got ", nameMap_.size());
  auto workerRankIter = nameMap_.find(workerId_.name_);
  TORCH_CHECK(workerRankIter != nameMap_.end(), "Failed to resolve worker "
      "name ", workerId_.name_, " to a ProcessGroup rank.");
  TORCH_CHECK(pg_->getRank() == workerRankIter -> second,
      "Resolved worker rank ", workerRankIter -> second,
      " does not match ProcessGroup rank ", pg_->getRank());

  // tmp vector to sort names in rank's order
  std::vector<std::string> tmpWorkerIds(pg_->getSize());
  for (auto& entry: nameMap_) {
    tmpWorkerIds[entry.second] = entry.first;
  }

  workerIds_.reserve(pg_->getSize());
  for (int rank = 0; rank < (int)tmpWorkerIds.size(); ++rank) {
    workerIds_.emplace_back(std::move(tmpWorkerIds[rank]), rank);
  }

  PythonRpcHandler::init();
  listenerThread_ = std::thread(&ProcessGroupAgent::listenLoop, this);
}

const WorkerId& ProcessGroupAgent::getWorkerId(
    const std::string& workerName) const {
  const auto idIter = nameMap_.find(workerName);
  TORCH_CHECK(idIter != nameMap_.end(),
      "Unknown destination worker ", workerName);

  return workerIds_[idIter->second];
}

void ProcessGroupAgent::join() {
  // Every process i sends a SHUTDOWN message to process i + 1. This is
  // necessary for now because:
  // 1. There is no abort API for ProcessGroup::recvAnysource yet. We have to
  //    feed it a message or kill the thread.
  // 2. A GLOO process cannot send message to itself. (there is an ongoing
  //    effort to fix this problem).
  sync();
  int dst = (pg_->getRank() + 1) % pg_->getSize();
  enqueueSend(
      SendWork(workerIds_[dst], Message({}, {}, MessageType::SHUTDOWN)));
  threadPool_.waitWorkComplete();
  listenerThread_.join();
}

void ProcessGroupAgent::sync() {
  // Block until all processes wants to sync. This is necessary before acquiring
  // the lock below, because other processes might not enter sync() until it
  // gets some response from this RpcAgent.
  pg_->barrier()->wait();
  // Wait until the all send works are done.
  // NB: There might be additional send works inserted while waiting.
  threadPool_.waitWorkComplete();
  // Use another barrier in case different RpcAgent handles different amounts of
  // workloads.
  pg_->barrier()->wait();
}

std::shared_ptr<FutureMessage> ProcessGroupAgent::send(
    const WorkerId& to, Message&& message) {
  TORCH_CHECK(to.id_ != (worker_id_t)pg_->getRank(),
      "ProcessGroupAgent does not support making RPC calls to self.")
  TORCH_CHECK(to.id_ < (worker_id_t)pg_->getSize(),
      "Destination rank is out of bound, got ", to.id_,
      ", but world size is ", pg_->getRank());

  auto requestId = nextId();
  auto future = std::make_shared<FutureMessage>();
  if (message.isRequest()) {
    {
      std::lock_guard<std::mutex> lock{futureMutex_};
      futures_[requestId] = future;
    }
    message.setId(requestId);
  } else {
    future->markCompleted();
  }

  // NB: cannot directly pass ``to`` to the ``SendWork``, because it might no
  // longer be alive when the ``SendWork`` is executed. For example, the
  // application could query the ``WorkerId`` using name through the
  // ``RpcAgent::getWorkerId`` API, and pass the ``WorkerId`` back here, so we
  // have C++ -> Python -> C++. For an asynchronous RPC, the ``WorkerId``
  // reference on Python side could die before ``SendWork`` uses it, and Pybind
  // will not keep the Python reference alive even if it originally comes from
  // the C++ land. Hence, we have to explicitly use the ``workerId`` in the C++
  // land.
  enqueueSend(SendWork(workerIds_[to.id_], std::move(message)));
  return future;
}

void ProcessGroupAgent::enqueueSend(SendWork work) {
  // NB: this can be changed to use a native move capture when moved to C++14
  threadPool_.run(std::bind(
    [&](const SendWork& work) {
      std::stringstream ss;
      serialize(work.message_, ss);
      std::string serializedPayload = ss.str();

      std::vector<torch::Tensor> preamble = {
        torch::tensor(
          {
            (int64_t)pg_->getRank(),
            (int64_t)serializedPayload.length(),
            (int64_t)work.message_.type()
          }, {torch::kLong})
      };

      // ProcessGroup is not thread-safe when sending with the same tag, hence
      // the lock
      std::vector<std::shared_ptr<c10d::ProcessGroup::Work>> pendingSends;
      const auto& dst = work.to_.id_;
      if (work.message_.isShutdown()) {
        pendingSends.reserve(1);
        std::lock_guard<std::mutex> guard(sendMutexes_[dst]);
        pendingSends.emplace_back(
            pg_->send(preamble, dst, dst /* channelTag */));
      } else {
        std::vector<torch::Tensor> payload = {
            torch::from_blob(
                (void *)serializedPayload.c_str(),
                serializedPayload.length(),
                {torch::kChar}
            )
        };
        pendingSends.reserve(2);
        std::lock_guard<std::mutex> guard(sendMutexes_[dst]);
        pendingSends.emplace_back(
            pg_->send(preamble, dst, dst /* channelTag */));
        pendingSends.emplace_back(
            pg_->send(payload, dst, dst /* channelTag */));
      }
      for (auto& pendingSend: pendingSends) {
        pendingSend->wait();
      }

    },
    std::move(work)
  ));
}

void ProcessGroupAgent::enqueueRecv(RecvWork work) {
  threadPool_.run(std::bind(
    [&](RecvWork& work) {

      torch::Tensor& payload = work.payload_;
      std::stringstream ss(std::string(
        (char*)payload.storage().data<signed char>(), payload.numel()));

      Message message = deserialize(work.type_, ss);

      if (message.isRequest()) {
<<<<<<< HEAD
        cb_(work.from_, std::move(message), *this);
=======
        auto response = cb_(std::move(message));
        send(names_[work.from_], std::move(response));
>>>>>>> 9b109795
      } else if (message.isResponse()) {
        auto id = message.id();
        {
          std::lock_guard<std::mutex> lock{futureMutex_};
          futures_[id]->markCompleted(std::move(message));
          futures_.erase(id);
        }
      } else {
        // TODO: pass the error back to the caller instead of crashing here.
        AT_ERROR("unrecognized message type ", message.type());
      }
    },
    std::move(work)
  ));
}

void ProcessGroupAgent::listenLoop() {
  while (true) {
    // rank, tensor size, message type
    std::vector<torch::Tensor> preamble = {torch::empty({3}, {torch::kInt64})};
    pg_->recvAnysource(preamble, pg_->getRank())->wait();
    int64_t* preamble_items = preamble.front().storage().data<int64_t>();

    auto srcRank = preamble_items[0];
    auto size = preamble_items[1];
    MessageType type = MessageType(preamble_items[2]);

    if (type == MessageType::SHUTDOWN) {
      // FIXME: This LOG also prints warnings no InitGoogleLogging() was invoked
      // before logging, but it is not appropriate to call InitGoogleLogging()
      // here either.
      LOG(INFO) << "Shutting down ProcessGroupAgent "
                << workerId_.name_ << std::endl;
      return;
    }

    std::vector<torch::Tensor> tensors = {torch::empty({size}, {torch::kChar})};
    pg_->recv(tensors, srcRank, pg_->getRank())->wait();

    enqueueRecv(RecvWork(workerIds_[srcRank], type, std::move(tensors[0])));
  }
}

}
}
}<|MERGE_RESOLUTION|>--- conflicted
+++ resolved
@@ -225,12 +225,8 @@
       Message message = deserialize(work.type_, ss);
 
       if (message.isRequest()) {
-<<<<<<< HEAD
-        cb_(work.from_, std::move(message), *this);
-=======
         auto response = cb_(std::move(message));
-        send(names_[work.from_], std::move(response));
->>>>>>> 9b109795
+        send(work.from_, std::move(response));
       } else if (message.isResponse()) {
         auto id = message.id();
         {
