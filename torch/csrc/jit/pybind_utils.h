--- conflicted
+++ resolved
@@ -505,11 +505,7 @@
         }
         res = toIValue(std::move(obj), classType);
       }
-<<<<<<< HEAD
-      //check if the classType conform with the interface or not
-=======
       // check if the classType conform with the interface or not
->>>>>>> 0c76f448
       std::stringstream why_not;
       if (!classType->isSubtypeOfExt(interfaceType, &why_not)) {
         throw py::cast_error(c10::str(
