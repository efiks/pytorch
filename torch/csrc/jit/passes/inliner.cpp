--- conflicted
+++ resolved
@@ -21,17 +21,6 @@
             function_constant->output()->type()->expect<FunctionType>();
         cur->removeInput(0);
         inlineCallTo(cur, fun_type->function());
-<<<<<<< HEAD
-        if (!function_constant->hasUses()) {
-          function_constant->destroy();
-        }
-      } break;
-      case prim::CallMethod: {
-        const std::string& name = cur->s(attr::name);
-        auto function =
-            cur->input(0)->type()->expect<ClassType>()->getMethod(name);
-        inlineCallTo(cur, function);
-=======
       } break;
       case prim::CallMethod: {
         const std::string& name = cur->s(attr::name);
@@ -39,7 +28,6 @@
           auto function = class_type->getMethod(name);
           inlineCallTo(cur, function);
         }
->>>>>>> 93af1edb
       } break;
       default: {
         for (auto b : cur->blocks()) {
