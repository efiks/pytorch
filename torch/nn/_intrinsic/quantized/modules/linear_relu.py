--- conflicted
+++ resolved
@@ -26,15 +26,7 @@
         super(LinearReLU, self).__init__(in_features, out_features, bias)
 
     def forward(self, input):
-<<<<<<< HEAD
-        Y_q = torch.ops.quantized.quantized_linear_relu(
-=======
-        bias = self.bias
-        if bias is not None:
-            bias = torch.quantize_linear(bias.dequantize(), float(self.weight_scale) * input.q_scale(), 0, torch.qint32)
-
         Y_q = torch.ops.quantized.linear_relu(
->>>>>>> 9f765090
             input, self._packed_weight,
             float(self.scale),
             int(self.zero_point))
