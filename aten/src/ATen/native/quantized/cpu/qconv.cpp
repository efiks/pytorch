--- conflicted
+++ resolved
@@ -243,13 +243,8 @@
     c10::RegisterOperators()
         .op("quantized::quantized_conv2d",
             c10::RegisterOperators::options().kernel<QConv2dInt8<false>>(
-<<<<<<< HEAD
-                QuantizedCPUTensorId()))
+                TensorTypeId::QuantizedCPUTensorId))
         .op("quantized::quantized_conv2d_relu",
-=======
-                TensorTypeId::QuantizedCPUTensorId))
-        .op("quantized::fbgemm_conv2d_relu",
->>>>>>> 02ac3393
             c10::RegisterOperators::options().kernel<QConv2dInt8<true>>(
                 TensorTypeId::QuantizedCPUTensorId));
 
